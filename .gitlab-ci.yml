--- conflicted
+++ resolved
@@ -1,16 +1,10 @@
 image: jangrewe/gitlab-ci-android
 
-<<<<<<< HEAD
-before_script: 
-- export GRADLE_USER_HOME=$(pwd)/.gradle
-- chmod +x ./gradlew
-=======
 before_script:
   - COMMIT_URL="https://gitlab.com/AuroraOSS/AuroraStore/-/commit/${CI_COMMIT_SHA}"
   - MSG_URL="https://api.telegram.org/bot${TELEGRAM_BOT_TOKEN}/sendMessage"
   - export GRADLE_USER_HOME=$(pwd)/.gradle
   - chmod +x ./gradlew
->>>>>>> 58f75090
 
 cache:
   key: ${CI_PROJECT_ID}
@@ -30,14 +24,6 @@
 assembleDebug:
   stage: build
   script:
-<<<<<<< HEAD
-  - script -c "bash -x ci-notify.sh --build" > ci-logs.log
-  - ./gradlew assembleDebug
-  artifacts:
-    paths:
-    - app/build/outputs/
-    - ci-logs.log
-=======
     - ./gradlew assembleDebug
     - 'curl -s -X POST ${MSG_URL} -d chat_id=${TELEGRAM_CHAT_ID}
     -d "disable_web_page_preview=true"
@@ -46,7 +32,6 @@
   artifacts:
     paths:
       - app/build/outputs/
->>>>>>> 58f75090
 
 # testDebug:
 #   stage: test
@@ -57,19 +42,4 @@
 notifyTelegram:
   stage: notify
   script:
-<<<<<<< HEAD
-  - script -c "bash -x ci-notify.sh --notify" > ci-logs.log # build succeeded with apk file attached or failed
-  artifacts:
-    paths:
-      - ci-logs.log
-
-# if all build fails send log
-sendLogs:
-  stage: notify
-  script:
-  - sh ci-notify.sh --logs
-  when: on_failure
-  
-=======
-    - script -c "bash -x ci-notify.sh" > ci-logs.log # build succeeded with apk file attached or failed
->>>>>>> 58f75090
+    - script -c "bash -x ci-notify.sh" > ci-logs.log # build succeeded with apk file attached or failed