image: jangrewe/gitlab-ci-android

<<<<<<< HEAD
before_script: 
- COMMIT_URL="https://gitlab.com/AuroraOSS/AuroraStore/-/commit/${CI_COMMIT_SHA}"
- MSG_URL="https://api.telegram.org/bot${TELEGRAM_BOT_TOKEN}/sendMessage"
- export GRADLE_USER_HOME=$(pwd)/.gradle
- chmod +x ./gradlew
=======
before_script:
  - COMMIT_URL="https://gitlab.com/AuroraOSS/AuroraStore/-/commit/${CI_COMMIT_SHA}"
  - MSG_URL="https://api.telegram.org/bot${TELEGRAM_BOT_TOKEN}/sendMessage"
  - export GRADLE_USER_HOME=$(pwd)/.gradle
  - chmod +x ./gradlew
>>>>>>> 5cefc224

cache:
  key: ${CI_PROJECT_ID}
  paths:
    - .gradle/

stages:
  - build
  # - test
  - notify

# lintDebug:
#   stage: build
#   script:
#   - ./gradlew -Pci --console=plain :app:lintDebug -PbuildDir=lint

assembleDebug:
  stage: build
  script:
<<<<<<< HEAD
  - 'curl -s -X POST ${MSG_URL} -d chat_id=${TELEGRAM_CHAT_ID} 
    -d "disable_web_page_preview=true" 
    -d "parse_mode=html" 
    -d "text=Project: ${CI_PROJECT_NAME}\n<a href="${CI_PIPELINE_URL}"><b>⚒️ Building</b></a> with HEAD at <a href="${COMMIT_URL}"><b>${CI_COMMIT_SHORT_SHA}</b></a> by ${CI_COMMIT_AUTHOR}\nBranch: ${CI_COMMIT_BRANCH}"'
  - ./gradlew assembleDebug
=======
    - ./gradlew assembleDebug
    - 'curl -s -X POST ${MSG_URL} -d chat_id=${TELEGRAM_CHAT_ID}
    -d "disable_web_page_preview=true"
    -d "parse_mode=html"
    -d text=Project: ${CI_PROJECT_NAME}\n<a href="${CI_PIPELINE_URL}"><b>⚒️ Building</b></a> with HEAD at <a href="${COMMIT_URL}"><b>${CI_COMMIT_SHORT_SHA}</b></a> by ${CI_COMMIT_AUTHOR}\nBranch: ${CI_COMMIT_BRANCH}'
>>>>>>> 5cefc224
  artifacts:
    paths:
      - app/build/outputs/

# testDebug:
#   stage: test
#   script:
#   - ./gradlew -Pci --console=plain :app:testDebug

# Once build finished or failed, notify using Telegram
notifyTelegram:
  stage: notify
  script:
<<<<<<< HEAD
  - script -c "bash -x ci-notify.sh" > ci-logs.log # build succeeded with apk file attached or failed
=======
    - script -c "bash -x ci-notify.sh" > ci-logs.log # build succeeded with apk file attached or failed
>>>>>>> 5cefc224
<|MERGE_RESOLUTION|>--- conflicted
+++ resolved
@@ -1,18 +1,10 @@
 image: jangrewe/gitlab-ci-android
 
-<<<<<<< HEAD
-before_script: 
-- COMMIT_URL="https://gitlab.com/AuroraOSS/AuroraStore/-/commit/${CI_COMMIT_SHA}"
-- MSG_URL="https://api.telegram.org/bot${TELEGRAM_BOT_TOKEN}/sendMessage"
-- export GRADLE_USER_HOME=$(pwd)/.gradle
-- chmod +x ./gradlew
-=======
 before_script:
   - COMMIT_URL="https://gitlab.com/AuroraOSS/AuroraStore/-/commit/${CI_COMMIT_SHA}"
   - MSG_URL="https://api.telegram.org/bot${TELEGRAM_BOT_TOKEN}/sendMessage"
   - export GRADLE_USER_HOME=$(pwd)/.gradle
   - chmod +x ./gradlew
->>>>>>> 5cefc224
 
 cache:
   key: ${CI_PROJECT_ID}
@@ -32,19 +24,11 @@
 assembleDebug:
   stage: build
   script:
-<<<<<<< HEAD
-  - 'curl -s -X POST ${MSG_URL} -d chat_id=${TELEGRAM_CHAT_ID} 
-    -d "disable_web_page_preview=true" 
-    -d "parse_mode=html" 
-    -d "text=Project: ${CI_PROJECT_NAME}\n<a href="${CI_PIPELINE_URL}"><b>⚒️ Building</b></a> with HEAD at <a href="${COMMIT_URL}"><b>${CI_COMMIT_SHORT_SHA}</b></a> by ${CI_COMMIT_AUTHOR}\nBranch: ${CI_COMMIT_BRANCH}"'
-  - ./gradlew assembleDebug
-=======
     - ./gradlew assembleDebug
     - 'curl -s -X POST ${MSG_URL} -d chat_id=${TELEGRAM_CHAT_ID}
     -d "disable_web_page_preview=true"
     -d "parse_mode=html"
     -d text=Project: ${CI_PROJECT_NAME}\n<a href="${CI_PIPELINE_URL}"><b>⚒️ Building</b></a> with HEAD at <a href="${COMMIT_URL}"><b>${CI_COMMIT_SHORT_SHA}</b></a> by ${CI_COMMIT_AUTHOR}\nBranch: ${CI_COMMIT_BRANCH}'
->>>>>>> 5cefc224
   artifacts:
     paths:
       - app/build/outputs/
@@ -58,8 +42,4 @@
 notifyTelegram:
   stage: notify
   script:
-<<<<<<< HEAD
-  - script -c "bash -x ci-notify.sh" > ci-logs.log # build succeeded with apk file attached or failed
-=======
-    - script -c "bash -x ci-notify.sh" > ci-logs.log # build succeeded with apk file attached or failed
->>>>>>> 5cefc224
+    - script -c "bash -x ci-notify.sh" > ci-logs.log # build succeeded with apk file attached or failed