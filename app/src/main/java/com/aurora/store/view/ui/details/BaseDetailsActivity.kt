/*
 * Aurora Store
 *  Copyright (C) 2021, Rahul Kumar Patel <whyorean@gmail.com>
 *
 *  Aurora Store is free software: you can redistribute it and/or modify
 *  it under the terms of the GNU General Public License as published by
 *  the Free Software Foundation, either version 2 of the License, or
 *  (at your option) any later version.
 *
 *  Aurora Store is distributed in the hope that it will be useful,
 *  but WITHOUT ANY WARRANTY; without even the implied warranty of
 *  MERCHANTABILITY or FITNESS FOR A PARTICULAR PURPOSE.  See the
 *  GNU General Public License for more details.
 *
 *  You should have received a copy of the GNU General Public License
 *  along with Aurora Store.  If not, see <http://www.gnu.org/licenses/>.
 *
 */

package com.aurora.store.view.ui.details

import android.content.Intent
import android.os.Build
import android.text.Html
import android.text.Layout
import android.view.View
import android.widget.RelativeLayout
import android.widget.Toast
import androidx.core.content.ContextCompat
import androidx.core.text.HtmlCompat
import androidx.lifecycle.ViewModelProvider
import com.airbnb.epoxy.EpoxyRecyclerView
import com.aurora.Constants
<<<<<<< HEAD
import com.aurora.gplayapi.data.models.App
import com.aurora.gplayapi.data.models.Review
=======
import com.aurora.extensions.hide
import com.aurora.extensions.load
import com.aurora.extensions.show
import com.aurora.extensions.toast
import com.aurora.gplayapi.data.models.*
>>>>>>> 9f5016f4
import com.aurora.gplayapi.helpers.AppDetailsHelper
import com.aurora.gplayapi.helpers.ReviewsHelper
import com.aurora.store.R
import com.aurora.store.data.ViewState
import com.aurora.store.data.model.ExodusReport
import com.aurora.store.data.model.Report
import com.aurora.store.data.network.HttpClient
import com.aurora.store.data.providers.AuthProvider
import com.aurora.store.databinding.*
import com.aurora.store.util.CommonUtil
import com.aurora.store.util.NavigationUtil
<<<<<<< HEAD
import com.aurora.store.util.extensions.hide
import com.aurora.store.util.extensions.load
import com.aurora.store.util.extensions.show
import com.aurora.store.util.extensions.toast
=======
>>>>>>> 9f5016f4
import com.aurora.store.view.custom.RatingView
import com.aurora.store.view.epoxy.controller.DetailsCarouselController
import com.aurora.store.view.epoxy.controller.GenericCarouselController
import com.aurora.store.view.epoxy.views.*
import com.aurora.store.view.epoxy.views.details.ReviewViewModel_
import com.aurora.store.view.epoxy.views.details.ScreenshotView
import com.aurora.store.view.epoxy.views.details.ScreenshotViewModel_
import com.aurora.store.view.ui.commons.BaseActivity
import com.aurora.store.view.ui.sheets.PermissionBottomSheet
import com.aurora.store.viewmodel.details.DetailsClusterViewModel
import nl.komponents.kovenant.task
import nl.komponents.kovenant.ui.failUi
import nl.komponents.kovenant.ui.successUi
import org.json.JSONObject
import java.util.*


abstract class BaseDetailsActivity : BaseActivity() {

    private val exodusBaseUrl = "https://reports.exodus-privacy.eu.org/api/search/"
    private val exodusApiKey = "Token bbe6ebae4ad45a9cbacb17d69739799b8df2c7ae"

    //Sub Section Inflation
    fun inflateAppDescription(B: LayoutDetailsDescriptionBinding, app: App) {
        B.txtInstalls.text = CommonUtil.addDiPrefix(app.installs)
        B.txtSize.text = CommonUtil.addSiPrefix(app.size)
        B.txtRating.text = app.labeledRating
        B.txtSdk.text = ("Target SDK ${app.targetSdk}")
        B.txtUpdated.text = app.updatedOn

        if (Build.VERSION.SDK_INT >= Build.VERSION_CODES.O) {
            B.txtDescription.justificationMode = Layout.JUSTIFICATION_MODE_INTER_WORD
        }

        B.txtDescription.text = Html.fromHtml(app.shortDescription)

        app.changes.apply {
            if (isEmpty()) {
                B.txtChangelog.text = getString(R.string.details_changelog_unavailable)
            } else {
                B.txtChangelog.text = Html.fromHtml(this)
            }
        }

        B.headerDescription.addClickListener {
            openDetailsMoreActivity(app)
        }

        B.epoxyRecycler.withModels {
            setFilterDuplicates(true)
            var position = 0
            app.screenshots
                //.sortedWith { o1, o2 -> o2.height.compareTo(o1.height) }
                .forEach { artwork ->
                    add(
                        ScreenshotViewModel_()
                            .id(artwork.url)
                            .artwork(artwork)
                            .position(position++)
                            .callback(object : ScreenshotView.ScreenshotCallback {
                                override fun onClick(position: Int) {
                                    openScreenshotActivity(app, position)
                                }
                            })
                    )
                }
        }
    }

    fun inflateAppRatingAndReviews(B: LayoutDetailsReviewBinding, app: App) {
        B.averageRating.text = app.rating.average.toString()
        B.txtReviewCount.text = app.rating.abbreviatedLabel

        var totalStars = 0L
        totalStars += app.rating.oneStar
        totalStars += app.rating.twoStar
        totalStars += app.rating.threeStar
        totalStars += app.rating.fourStar
        totalStars += app.rating.fiveStar

        B.avgRatingLayout.apply {
            removeAllViews()
            addView(addAvgReviews(5, totalStars, app.rating.fiveStar))
            addView(addAvgReviews(4, totalStars, app.rating.fourStar))
            addView(addAvgReviews(3, totalStars, app.rating.threeStar))
            addView(addAvgReviews(2, totalStars, app.rating.twoStar))
            addView(addAvgReviews(1, totalStars, app.rating.oneStar))
        }

        B.averageRating.text = String.format(Locale.getDefault(), "%.1f", app.rating.average)
        B.txtReviewCount.text = app.rating.abbreviatedLabel

        val authData = AuthProvider.with(this).getAuthData()

        B.btnPostReview.setOnClickListener {
            if (authData.isAnonymous) {
                toast(R.string.toast_anonymous_restriction)
            } else {
                addOrUpdateReview(B, app, Review().apply {
                    title = authData.userProfile!!.name
                    rating = B.userStars.rating.toInt()
                    comment = B.inputReview.text.toString()
                })
            }
        }

        B.headerRatingReviews.addClickListener {
            openDetailsReviewActivity(app)
        }

        task {
            fetchFirstFewReviews(app)
        } successUi {
            B.epoxyRecycler.withModels {
                it.take(4)
                    .forEach {
                        add(
                            ReviewViewModel_()
                                .id(it.timeStamp)
                                .review(it)
                        )
                    }
            }
        } failUi {

        }

    }

    fun inflateAppPrivacy(B: LayoutDetailsPrivacyBinding, app: App) {

        task {
            fetchReport(app.packageName)
        } successUi { report ->
            if (report.trackers.isNotEmpty()) {
                B.txtStatus.apply {
                    setTextColor(
                        ContextCompat.getColor(
                            this@BaseDetailsActivity,
                            if (report.trackers.size > 4)
                                R.color.colorRed
                            else
                                R.color.colorOrange
                        )
                    )
                    text =
                        ("${report.trackers.size} ${getString(R.string.exodus_substring)} ${report.version}")
                }

                B.headerPrivacy.addClickListener {
                    NavigationUtil.openExodusActivity(this, app, report)
                }
            } else {
                B.txtStatus.apply {
                    setTextColor(
                        ContextCompat.getColor(
                            this@BaseDetailsActivity,
                            R.color.colorGreen
                        )
                    )
                    text = getString(R.string.exodus_no_tracker)
                }
            }
        } failUi {
            B.txtStatus.text = it.message
        }
    }

    fun inflateAppDevInfo(B: LayoutDetailsDevBinding, app: App) {
        if (app.developerAddress.isNotEmpty()) {
            B.devAddress.apply {
                setTxtSubtitle(
                    HtmlCompat.fromHtml(
                        app.developerAddress,
                        HtmlCompat.FROM_HTML_MODE_LEGACY
                    ).toString()
                )
                visibility = View.VISIBLE
            }
        }

        if (app.developerWebsite.isNotEmpty()) {
            B.devWeb.apply {
                setTxtSubtitle(app.developerWebsite)
                visibility = View.VISIBLE
            }
        }

        if (app.developerEmail.isNotEmpty()) {
            B.devWeb.apply {
                setTxtSubtitle(app.developerEmail)
                visibility = View.VISIBLE
            }
        }
    }

    fun inflateBetaSubscription(B: LayoutDetailsBetaBinding, app: App) {
        app.testingProgram?.let { betaProgram ->
            if (betaProgram.isAvailable) {
                B.root.show()

                updateBetaActions(B, betaProgram.isSubscribed)

                if (betaProgram.isSubscribedAndInstalled) {

                }

                B.imgBeta.load(betaProgram.artwork.url) {

                }

                B.btnBetaAction.setOnClickListener {
                    val authData = AuthProvider.with(this).getAuthData()
                    task {
                        B.btnBetaAction.text = getString(R.string.action_pending)
                        B.btnBetaAction.isEnabled = false
                        AppDetailsHelper(authData).testingProgram(
                            app.packageName,
                            !betaProgram.isSubscribed
                        )
                    } successUi {
                        B.btnBetaAction.isEnabled = true
                        if (it.subscribed) {
                            updateBetaActions(B, true)
                        }
                        if (it.unsubscribed) {
                            updateBetaActions(B, false)
                        }
                    } failUi {
                        updateBetaActions(B, betaProgram.isSubscribed)
<<<<<<< HEAD
                        toast("Failed to update beta status")
=======
                        toast(getString(R.string.details_beta_delay))
>>>>>>> 9f5016f4
                    }
                }
            } else {
                B.root.hide()
            }
<<<<<<< HEAD
        }
    }

    private fun updateBetaActions(B: LayoutDetailsBetaBinding, isSubscribed: Boolean) {
        if (isSubscribed) {
            B.btnBetaAction.text = getString(R.string.action_leave)
            B.txtBetaTitle.text = getString(R.string.details_beta_subscribed)
        } else {
            B.btnBetaAction.text = getString(R.string.action_join)
            B.txtBetaTitle.text = getString(R.string.details_beta_available)
        }
    }


    //Helpers
    private fun openScreenshotActivity(app: App, position: Int) {
        val intent = Intent(
            this,
            ScreenshotActivity::class.java
        ).apply {
            putExtra(Constants.STRING_EXTRA, gson.toJson(app.screenshots))
            putExtra(Constants.INT_EXTRA, position)
=======
>>>>>>> 9f5016f4
        }
    }

    fun inflateAppStream(epoxyRecyclerView: EpoxyRecyclerView, app: App) {
        app.detailsStreamUrl?.let {
            val VM = ViewModelProvider(this).get(DetailsClusterViewModel::class.java)

            val carouselController =
                DetailsCarouselController(object : GenericCarouselController.Callbacks {
                    override fun onHeaderClicked(streamCluster: StreamCluster) {
                        if (streamCluster.clusterBrowseUrl.isNotEmpty())
                            openStreamBrowseActivity(
                                streamCluster.clusterBrowseUrl,
                                streamCluster.clusterTitle
                            )
                        else
                            toast("Browse page unavailable")
                    }

                    override fun onClusterScrolled(streamCluster: StreamCluster) {
                        VM.observeCluster(streamCluster)
                    }

                    override fun onAppClick(app: App) {
                        openDetailsActivity(app)
                    }

                    override fun onAppLongClick(app: App) {

                    }
                })

            VM.liveData.observe(this, {
                when (it) {
                    is ViewState.Empty -> {
                    }
                    is ViewState.Loading -> {

                    }
                    is ViewState.Error -> {

                    }
                    is ViewState.Status -> {

                    }
                    is ViewState.Success<*> -> {
                        carouselController.setData(it.data as StreamBundle)
                    }
                }
            })

            epoxyRecyclerView.setController(carouselController)

            VM.getStreamBundle(it)
        }
    }

    fun inflateAppPermission(B: LayoutDetailsPermissionsBinding, app: App) {
        B.headerPermission.addClickListener {
            PermissionBottomSheet.newInstance(app)
                .show(supportFragmentManager, PermissionBottomSheet.TAG)
        }
        B.txtPermissionCount.text = ("${app.permissions.size} permissions")
    }

    private fun updateBetaActions(B: LayoutDetailsBetaBinding, isSubscribed: Boolean) {
        if (isSubscribed) {
            B.btnBetaAction.text = getString(R.string.action_leave)
            B.txtBetaTitle.text = getString(R.string.details_beta_subscribed)
        } else {
            B.btnBetaAction.text = getString(R.string.action_join)
            B.txtBetaTitle.text = getString(R.string.details_beta_available)
        }
    }

    //Helpers

    open fun getIntentPackageName(intent: Intent): String? {
        if (intent.hasExtra(Constants.STRING_EXTRA)) {
            return intent.getStringExtra(Constants.STRING_EXTRA)
        } else if (intent.scheme != null && (intent.scheme == "market" || intent.scheme == "http" || intent.scheme == "https")
        ) {
            return intent.data!!.getQueryParameter("id")
        } else if (intent.extras != null) {
            val bundle = intent.extras
            return bundle!!.getString(Constants.STRING_EXTRA)
        }
        return null
    }

    private fun addAvgReviews(number: Int, max: Long, rating: Long): RelativeLayout {
        return RatingView(this, number, max.toInt(), rating.toInt())
    }

    private fun addOrUpdateReview(
        B: LayoutDetailsReviewBinding,
        app: App,
        review: Review,
        isBeta: Boolean = false
    ) {
        task {
            val authData = AuthProvider.with(this).getAuthData()
            ReviewsHelper(authData)
                .using(HttpClient.getPreferredClient())
                .addOrEditReview(
                    app.packageName,
                    review.title,
                    review.comment,
                    review.rating,
                    isBeta
                )
        }.successUi {
            it?.let {
                B.userStars.rating = it.rating.toFloat()
                Toast.makeText(this, "Rated successfully", Toast.LENGTH_SHORT).show()
            }
        }.failUi {
            Toast.makeText(this, "Failed to submit rating", Toast.LENGTH_SHORT).show()
        }
    }

    private fun fetchFirstFewReviews(app: App): List<Review> {
        val authData = AuthProvider
            .with(this)
            .getAuthData()
        val reviewsHelper = ReviewsHelper(authData)
            .using(HttpClient.getPreferredClient())
        return reviewsHelper.getReviews(app.packageName, Review.Filter.CRITICAL)
    }

    /*---------------------------------- HELPERS FOR APP PRIVACY ---------------------------------*/

    private fun parseResponse(response: String, packageName: String): List<Report> {
        try {
            val jsonObject = JSONObject(response)
            val exodusObject = jsonObject.getJSONObject(packageName)
            val exodusReport: ExodusReport = gson.fromJson(
                exodusObject.toString(),
                ExodusReport::class.java
            )
            return exodusReport.reports
        } catch (e: Exception) {
            throw Exception("No reports found")
        }
    }

    private fun fetchReport(packageName: String): Report {
        val headers: MutableMap<String, String> = mutableMapOf()
        headers["Content-Type"] = "application/json"
        headers["Accept"] = "application/json"
        headers["Authorization"] = exodusApiKey

        val url = exodusBaseUrl + packageName

        val playResponse = HttpClient
            .getPreferredClient()
            .get(url, headers)

        if (playResponse.isSuccessful) {
            return parseResponse(String(playResponse.responseBytes), packageName)[0]
        } else {
            throw Exception("Failed to fetch report")
        }
    }
}<|MERGE_RESOLUTION|>--- conflicted
+++ resolved
@@ -31,16 +31,11 @@
 import androidx.lifecycle.ViewModelProvider
 import com.airbnb.epoxy.EpoxyRecyclerView
 import com.aurora.Constants
-<<<<<<< HEAD
-import com.aurora.gplayapi.data.models.App
-import com.aurora.gplayapi.data.models.Review
-=======
 import com.aurora.extensions.hide
 import com.aurora.extensions.load
 import com.aurora.extensions.show
 import com.aurora.extensions.toast
 import com.aurora.gplayapi.data.models.*
->>>>>>> 9f5016f4
 import com.aurora.gplayapi.helpers.AppDetailsHelper
 import com.aurora.gplayapi.helpers.ReviewsHelper
 import com.aurora.store.R
@@ -52,13 +47,6 @@
 import com.aurora.store.databinding.*
 import com.aurora.store.util.CommonUtil
 import com.aurora.store.util.NavigationUtil
-<<<<<<< HEAD
-import com.aurora.store.util.extensions.hide
-import com.aurora.store.util.extensions.load
-import com.aurora.store.util.extensions.show
-import com.aurora.store.util.extensions.toast
-=======
->>>>>>> 9f5016f4
 import com.aurora.store.view.custom.RatingView
 import com.aurora.store.view.epoxy.controller.DetailsCarouselController
 import com.aurora.store.view.epoxy.controller.GenericCarouselController
@@ -289,41 +277,12 @@
                         }
                     } failUi {
                         updateBetaActions(B, betaProgram.isSubscribed)
-<<<<<<< HEAD
-                        toast("Failed to update beta status")
-=======
                         toast(getString(R.string.details_beta_delay))
->>>>>>> 9f5016f4
                     }
                 }
             } else {
                 B.root.hide()
             }
-<<<<<<< HEAD
-        }
-    }
-
-    private fun updateBetaActions(B: LayoutDetailsBetaBinding, isSubscribed: Boolean) {
-        if (isSubscribed) {
-            B.btnBetaAction.text = getString(R.string.action_leave)
-            B.txtBetaTitle.text = getString(R.string.details_beta_subscribed)
-        } else {
-            B.btnBetaAction.text = getString(R.string.action_join)
-            B.txtBetaTitle.text = getString(R.string.details_beta_available)
-        }
-    }
-
-
-    //Helpers
-    private fun openScreenshotActivity(app: App, position: Int) {
-        val intent = Intent(
-            this,
-            ScreenshotActivity::class.java
-        ).apply {
-            putExtra(Constants.STRING_EXTRA, gson.toJson(app.screenshots))
-            putExtra(Constants.INT_EXTRA, position)
-=======
->>>>>>> 9f5016f4
         }
     }
 
