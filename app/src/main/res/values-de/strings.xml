--- conflicted
+++ resolved
@@ -53,7 +53,6 @@
     <string name="details_install">Installieren</string>
     <string name="details_downloading">Herunterladen…</string>
     <string name="details_download_impossible">Fehler. App-Version konnte nicht ermittelt werden.</string>
-<<<<<<< HEAD
     <string name="details_review_dialog_title">Noch etwas hinzuzufügen?</string>
     <string name="details_review_dialog_review_title_hint">Titel</string>
     <string name="details_review_dialog_review_comment_hint">Kommentar</string>
@@ -61,15 +60,10 @@
     <string name="details_apps_by_this_dev">Weitere Apps von diesem Entwickler</string>
     <string name="details_similar_apps">Ähnliche Apps</string>
     <string name="details_users_also_installed">Apps die Nutzer auch installierten</string>
+    <string name="details_signature_mismatch">Die neue Version wurde mit einem anderen Schlüssel signiert als die alte. Um die neue Version zu installieren, muss zunächst die alte entfernt werden. Versuchen Sie es bitte danach nochmal. (Hinweis: Beim Entfernen werden alle intern gespeicherten Daten dieser Anwendung gelöscht.)</string>
     <string name="suffix_million">Mio</string>
     <string name="suffix_billion">Mrd</string>
-    <string name="credentials_hint_email">E-Mail</string>
-=======
-    <string name="details_signature_mismatch">Die neue Version wurde mit einem anderen Schlüssel signiert als die alte. Um die neue Version zu installieren, muss zunächst die alte entfernt werden. Versuchen Sie es bitte danach nochmal. (Hinweis: Beim Entfernen werden alle intern gespeicherten Daten dieser Anwendung gelöscht.)</string>
-    <string name="suffix_million">Million</string>
-    <string name="suffix_billion">Billion</string>
     <string name="credentials_hint_email">E-mail</string>
->>>>>>> f2b9f02c
     <string name="credentials_hint_password">Passwort</string>
     <string name="credentials_title">Google Konto Zugang</string>
     <string name="credentials_message">Für die Verwendung dieser App wird eine Google E-Mail Adresse und ein Passwort benötigt.\nVergiss nicht das die Verwendung dieser App gegen die Play Store Nutzungsbedingungen verstößt. Wahrscheinlich ist es sicherer ein unwichtiges Google-Konto zu verwenden, welches mindestens einmal im Play Store eingeloggt war um den Nutzungsbedingungen zuzustimmen.</string>
